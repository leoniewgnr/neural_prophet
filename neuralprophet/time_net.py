--- conflicted
+++ resolved
@@ -521,7 +521,6 @@
                 components['event_{}'.format(event)] = self.scalar_features_effects(features=features, params=params, indices=indices)
         if "regressors" in inputs:
             if 'additive' in inputs["regressors"].keys():
-<<<<<<< HEAD
                 components['future_regressors_additive'] = self.scalar_features_effects(
                     features=inputs["regressors"]["additive"],
                     params=self.regressor_params["additive"])
@@ -529,13 +528,6 @@
                 components['future_regressors_multiplicative'] = self.scalar_features_effects(
                     features=inputs["regressors"]["multiplicative"],
                     params=self.regressor_params["multiplicative"])
-=======
-                components['future_regressors_additive'] = self.scalar_features_effects(features=inputs["regressors"]["additive"],
-                                                                                 params=self.regressor_params["additive"])
-            if 'multiplicative' in inputs["regressors"].keys():
-                components['future_regressors_multiplicative'] = self.scalar_features_effects(features=inputs["regressors"]["multiplicative"],
-                                                                                       params=self.regressor_params["multiplicative"])
->>>>>>> 27bc2911
             for regressor, configs in self.regressors_dims.items():
                 mode = configs["mode"]
                 index = []
@@ -546,14 +538,11 @@
                 else:
                     features = inputs["regressors"]["multiplicative"]
                     params = self.regressor_params["multiplicative"]
-<<<<<<< HEAD
                 components['future_regressor_{}'.format(regressor)] = self.scalar_features_effects(
-                    features=features, params=params, indices=index)
-
-=======
-                components['future_regressor_{}'.format(regressor)] = self.scalar_features_effects(features=features, params=params, indices=index)
->>>>>>> 27bc2911
+                    features=features, params=params, indices=index
+                )
         return components
+
 
 class FlatNet(nn.Module):
     '''
