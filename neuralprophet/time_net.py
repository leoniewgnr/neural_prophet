from collections import OrderedDict
import numpy as np
import torch
import torch.nn as nn


def new_param(dims):
    """Create and initialize a new torch Parameter.

    Args:
        dims (list or tuple): desired dimensions of parameter

    Returns:
        initialized Parameter
    """
    # return nn.Parameter(nn.init.kaiming_normal_(torch.randn(dims), mode='fan_out'), requires_grad=True)
    if len(dims) > 1:
        return nn.Parameter(nn.init.xavier_normal_(
            torch.randn(dims)),
            requires_grad=True)
    else:
        return nn.Parameter(torch.nn.init.xavier_normal_(
            torch.randn([1]+dims)).squeeze(0),
            requires_grad=True)


class TimeNet(nn.Module):
    """Linear regression fun and some more fun.

    A modular model that models classic time-series components
    - trend
    - auto-regression (AR-Net)
    - seasonality
    by using Neural Network components.
    The Auto-regression component can be configured to to be a deeper network (AR-Net).
    """
    def __init__(self,
                 n_forecasts,
                 n_lags=0,
                 n_changepoints=0,
                 trend_smoothness=0,
                 num_hidden_layers=0,
                 d_hidden=None,
                 season_dims=None,
                 season_mode='additive',
                 covar_config=None,
                 events_dims=None,
                 regressors_dims=None,
                 ):
        """
        Args:
            n_forecasts (int): number of steps to forecast. Aka number of model outputs.
            n_lags (int): number of previous steps of time series used as input. Aka AR-order.
                0 (default): no auto-regression
            n_changepoints (int): number of trend changepoints.
                0 (default): no changepoints
            trend_smoothness (int/float): how much to regularize the trend changepoints
                0 (default): segmentwise trend with continuity (individual k for each segment)
                -1: discontinuous segmentwise trend (individual k, m for each segment)
            num_hidden_layers (int): number of hidden layers (for AR-Net)
                0 (default): no hidden layers, corresponds to classic Auto-Regression
            d_hidden (int): dimensionality of hidden layers  (for AR-Net). ignored if no hidden layers.
                None (default): sets to n_lags + n_forecasts
            season_dims (OrderedDict(int)): ordered Dict with entries: <seasonality name>: vector dimension
                None (default): No seasonality
            season_mode (str): 'additive', 'multiplicative', how seasonality term is accounted for in forecast.
                'additive' (default): add seasonality component to outputs of other model components
            covar_config (OrderedDict): Names of covariate variables.
            events_dims (pd.DataFrame): Dataframe with columns 'event' and 'event_delim'
            regressors_dims (OrderedDict): Configs of regressors with mode and index.
        """
        super(TimeNet, self).__init__()
        ## General
        self.n_forecasts = n_forecasts

        ## Bias
        self.forecast_bias = new_param(dims=[self.n_forecasts])

        ## Trend
        self.n_changepoints = n_changepoints
        self.continuous_trend = True
        self.segmentwise_trend = True
        if trend_smoothness < 0:
            self.continuous_trend = False
        elif trend_smoothness > 0:
            # compute trend delta-wise to allow for stable regularization.
            # has issues with gradient bleedover to past.
            self.segmentwise_trend = False
        # changepoint times, including zero.
        linear_t = np.arange(self.n_changepoints + 1).astype(float) / (self.n_changepoints + 1)
        self.trend_changepoints_t = torch.tensor(linear_t, requires_grad=False, dtype=torch.float)
        self.trend_k0 = new_param(dims=[1])
        self.trend_m0 = new_param(dims=[1])
        if self.n_changepoints > 0:
            self.trend_deltas = new_param(dims=[self.n_changepoints + 1]) # including first segment
            if not self.continuous_trend:
                self.trend_m = new_param(dims=[self.n_changepoints + 1]) # including first segment

        ## Seasonalities
        self.season_dims = season_dims
        self.season_mode = season_mode
        if self.season_dims is not None:
            if self.season_mode not in ['additive', 'multiplicative']:
                raise NotImplementedError("Seasonality Mode {} not implemented".format(self.season_mode))
            self.season_params = nn.ParameterDict({
                name: new_param(dims=[dim]) for name, dim in self.season_dims.items()
            })
            # self.season_params_vec = torch.cat([self.season_params[name] for name in self.season_params.keys()])

        ## Events
        self.events_dims = events_dims

        if self.events_dims is not None:
            self.event_params = nn.ParameterDict({})
            n_additive_event_params = 0
            n_multiplicative_event_params = 0
            for event, configs in self.events_dims.items():
                if configs["mode"] == "additive":
                    n_additive_event_params += len(configs['event_indices'])
                else:
                    n_multiplicative_event_params += len(configs['event_indices'])

            self.event_params["additive"] = new_param(dims=[n_additive_event_params])
            self.event_params["multiplicative"] = new_param(dims=[n_multiplicative_event_params])
        else:
            self.event_params = None

        ## Autoregression
        self.n_lags = n_lags
        self.num_hidden_layers = num_hidden_layers
        self.d_hidden = n_lags + n_forecasts if d_hidden is None else d_hidden
        if self.n_lags > 0:
            self.ar_net = nn.ModuleList()
            d_inputs = self.n_lags
            for i in range(self.num_hidden_layers):
                self.ar_net.append(nn.Linear(d_inputs, self.d_hidden, bias=True))
                d_inputs = self.d_hidden
            self.ar_net.append(nn.Linear(d_inputs, self.n_forecasts, bias=False))
            for lay in self.ar_net:
                nn.init.kaiming_normal_(lay.weight, mode='fan_in')

        ## Covariates
        if covar_config is not None:
            assert self.n_lags > 0
            self.covar_nets = nn.ModuleDict({})
            for covar in covar_config.keys():
                # self.covariate_nets[covar] = new_param(dims=[self.n_forecasts, self.n_lags])
                # self.covariate_nets[covar] = nn.Linear(self.n_lags, self.n_forecasts, bias=False)
                covar_net = nn.ModuleList()
                d_inputs = self.n_lags
                if covar_config[covar].as_scalar:
                    d_inputs = 1
                for i in range(self.num_hidden_layers):
                    covar_net.append(nn.Linear(d_inputs, self.d_hidden, bias=True))
                    d_inputs = self.d_hidden
                covar_net.append(nn.Linear(d_inputs, self.n_forecasts, bias=False))
                for lay in covar_net:
                    nn.init.kaiming_normal_(lay.weight, mode='fan_in')
                self.covar_nets[covar] = covar_net

        ## Regressors
        self.regressors_dims = regressors_dims
        if self.regressors_dims is not None:
            self.regressor_params = nn.ParameterDict({})
            n_additive_regressor_params = 0
            n_multiplicative_regressor_params = 0
            for configs in self.regressors_dims.values():
                if configs["mode"] == "additive":
                    n_additive_regressor_params += 1
                else:
                    n_multiplicative_regressor_params += 1

            self.regressor_params["additive"] = new_param(dims=[n_additive_regressor_params])
            self.regressor_params["multiplicative"] = new_param(dims=[n_multiplicative_regressor_params])
        else:
            self.regressor_params = None


    @property
    def get_trend_deltas(self):
        """trend deltas for regularization.

        update if trend is modelled differently"""
        if self.n_changepoints < 1:
            return None
        elif self.segmentwise_trend:
            return torch.cat((self.trend_k0, self.trend_deltas[:-1])) - self.trend_deltas
        else:
            return self.trend_deltas

    # @property
    # def get_season_params(self):
    #     """seasonality parameters for regularization.
    #
    #     update if trend is modelled differently"""
    #     if self.season_dims is None:
    #         return None
    #     else:
    #         return self.season_params_vec

    @property
    def ar_weights(self):
        """sets property auto-regression weights for regularization. Update if AR is modelled differently"""
        return self.ar_net[0].weight

    def get_covar_weights(self, name):
        """sets property auto-regression weights for regularization. Update if AR is modelled differently"""
        return self.covar_nets[name][0].weight

    def get_event_weights(self, name):
        """
        Retrieve the weights of event features given the name

        Args:
            name (string): Event name

        Returns:
            event_param_dict (OrderedDict): Dict of the weights of all offsets corresponding
            to a particular event.
        """

        event_dims = self.events_dims[name]
        mode = event_dims["mode"]

        if mode == "additive":
            event_params = self.event_params["additive"]
        if mode == "multiplicative":
            event_params = self.event_params["multiplicative"]

        event_param_dict = OrderedDict({})
        for event_delim, indices in zip(event_dims["event_delim"], event_dims["event_indices"]):
            event_param_dict[event_delim] = event_params[indices]
        return event_param_dict

    def get_reg_weights(self, name):
        """
        Retrieve the weights of regressor features given the name

        Args:
            name (string): Regressor name

        Returns:
            weight (torch.tensor): Weight corresponding to the given regressor
        """

        regressor_dims = self.regressors_dims[name]
        mode = regressor_dims["mode"]
        index = regressor_dims["regressor_index"]

        if mode == "additive":
            regressor_params = self.regressor_params["additive"]
        if mode == "multiplicative":
            regressor_params = self.regressor_params["multiplicative"]

        return regressor_params[index]

    def _piecewise_linear_trend(self, t):
        """Piecewise linear trend, computed segmentwise or with deltas.

        Args:
            t (torch tensor, float): normalized time of
                dimensions (batch, n_forecasts)

        Returns:
            Trend component, same dimensions as input t
        """
        past_next_changepoint = t.unsqueeze(2) >= torch.unsqueeze(self.trend_changepoints_t[1:], dim=0)
        segment_id = torch.sum(past_next_changepoint, dim=2)
        current_segment = nn.functional.one_hot(segment_id, num_classes=self.n_changepoints + 1)

        k_t = torch.sum(current_segment * torch.unsqueeze(self.trend_deltas, dim=0), dim=2)

        if not self.segmentwise_trend:
            previous_deltas_t = torch.sum(past_next_changepoint * torch.unsqueeze(self.trend_deltas[:-1], dim=0), dim=2)
            ## TODO: Why do the deltas explode when we stop the gradient?
            ## Why needed: if we do not, the gradient is shared to past deltas, fails to learn past deltas well
            # previous_deltas_t = previous_deltas_t.data # explodes
            # previous_deltas_t = previous_deltas_t.detach() # explodes
            # previous_deltas_t = previous_deltas_t.detach().requires_grad_(False)  # explodes
            # previous_deltas_t = previous_deltas_t.clone().detach()  # explodes
            # previous_deltas_t = previous_deltas_t.clone().detach().requires_grad_(False)  # explodes
            k_t = k_t + previous_deltas_t

        if self.continuous_trend:
            if self.segmentwise_trend:
                deltas = self.trend_deltas[:] - torch.cat((self.trend_k0, self.trend_deltas[0:-1]))
            else:
                deltas = self.trend_deltas
            gammas = -self.trend_changepoints_t[1:] * deltas[1:]
            m_t = torch.sum(past_next_changepoint * gammas, dim=2)
            if not self.segmentwise_trend:
                m_t = m_t.detach()
        else:
            m_t = torch.sum(current_segment * torch.unsqueeze(self.trend_m, dim=0), dim=2)

        return (self.trend_k0 + k_t) * t + (self.trend_m0 + m_t)

    def trend(self, t):
        """Computes trend based on model configuration.

        Args:
            t (torch tensor float): normalized time
                dimensions (batch, n_forecasts)

        Returns:
            Trend component, same dimensions as input t

        """
        if int(self.n_changepoints) == 0:
            return self.trend_k0 * t + self.trend_m0
        else:
            return self._piecewise_linear_trend(t)

    def seasonality(self, features, name):
        """Compute single seasonality component.

        Args:
            features (torch tensor, float): features related to seasonality component
                dims: (batch, n_forecasts, n_features)
            name (str): name of seasonality. for attributiun to corresponding model weights.

        Returns:
            forecast component of dims (batch, n_forecasts)
        """
        return torch.sum(features * torch.unsqueeze(self.season_params[name], dim=0), dim=2)

    def all_seasonalities(self, s):
        """Compute all seasonality components.

        Args:
            s (dict(torch tensor, float)): dict of named seasonalities (keys) with their features (values)
                dims of each dict value: (batch, n_forecasts, n_features)

        Returns:
            forecast component of dims (batch, n_forecasts)
        """
        x = torch.zeros(s[list(s.keys())[0]].shape[:2])
        for name, features in s.items():
            x = x + self.seasonality(features, name)
        return x

    def scalar_features_effects(self, features, params, indices=None):
        """
        Computes events component of the model
        Args:
            features (torch tensor, float): features (either additive or multiplicative) related to event component
                dims: (batch, n_forecasts, n_features)
            params (nn.Parameter): params (either additive or multiplicative) related to events
            indices (list of int): indices in the feature tensors related to a particular event
        Returns:
            forecast component of dims (batch, n_forecasts)
        """
        if indices is not None:
            features = features[:,:,indices]
            params = params[indices]

        return torch.sum(features * torch.unsqueeze(params, dim=0), dim=2)

    def auto_regression(self, lags):
        """Computes auto-regessive model component AR-Net.

        Args:
            lags (torch tensor, float): previous times series values.
                dims: (batch, n_lags)

        Returns:
            forecast component of dims: (batch, n_forecasts)
        """
        x = lags
        for i in range(self.num_hidden_layers + 1):
            if i > 0: x = nn.functional.relu(x)
            x = self.ar_net[i](x)
        return x

    def covariate(self, lags, name):
        """Compute single covariate component.

        Args:
            lags (torch tensor, float): lagged values of covariate
                dims: (batch, n_lags)
            name (str): name of covariate. for attributiun to corresponding model weights.

        Returns:
            forecast component of dims (batch, n_forecasts)
        """
        x = lags
        for i in range(self.num_hidden_layers + 1):
            if i > 0: x = nn.functional.relu(x)
            x = self.covar_nets[name][i](x)
        return x

    def all_covariates(self, covariates):
        """Compute all covariate components.

        Args:
            covariates (dict(torch tensor, float)): dict of named covariates (keys) with their features (values)
                dims of each dict value: (batch, n_lags)

        Returns:
            forecast component of dims (batch, n_forecasts)
        """
        for i, name in enumerate(covariates.keys()):
            if i == 0:
                x = self.covariate(lags=covariates[name], name=name)
            if i > 0:
                x = x + self.covariate(lags=covariates[name], name=name)
        return x

    def forward(self, inputs):
        """This method defines the model forward pass.

        Time input is required. Minimum model setup is a linear trend.
        Args:
            inputs (dict):
                time (torch tensor float): normalized time
                    dims: (batch, n_forecasts)
                lags (torch tensor, float): previous times series values.
                    dims: (batch, n_lags)
                seasonalities (dict(torch tensor, float)): dict of named seasonalities (keys) with their features (values)
                    dims of each dict value: (batch, n_forecasts, n_features)
                covariates (dict(torch tensor, float)): dict of named covariates (keys) with their features (values)
                    dims of each dict value: (batch, n_lags)
                events (torch tensor, float): all event features
                    dims: (batch, n_forecasts, n_features)
                regressors (torch tensor, float): all regressor features
                    dims: (batch, n_forecasts, n_features)
        Returns:
            forecast of dims (batch, n_forecasts)
        """
        trend = self.trend(t=inputs['time'])

        additive_components = torch.zeros_like(trend)
        multiplicative_components = torch.zeros_like(trend)

        if "lags" in inputs:
            # out += self.auto_regression(lags=inputs['lags'])
            additive_components += self.auto_regression(lags=inputs['lags'])
        # else: assert self.n_lags == 0

        if 'covariates' in inputs:
            # out += self.all_covariates(covariates=inputs['covariates'])
            additive_components += self.all_covariates(covariates=inputs['covariates'])

        if 'seasonalities' in inputs:
            # assert self.season_dims is not None
            s = self.all_seasonalities(s=inputs['seasonalities'])
            if self.season_mode == 'additive':
                additive_components += s
            elif self.season_mode == 'multiplicative':
                multiplicative_components += s
        # else: assert self.season_dims is None

        if 'events' in inputs:
<<<<<<< HEAD
            if "additive_events" in inputs["events"].keys():
                additive_components += self.scalar_features_effects(
                    inputs["events"]["additive_events"], self.event_params["additive_event_params"])
            if "multiplicative_events" in inputs["events"].keys():
                multiplicative_components += self.scalar_features_effects(
                    inputs["events"]["multiplicative_events"], self.event_params["multiplicative_event_params"])
=======
            if "additive" in inputs["events"].keys():
                additive_components += self.event_effects(
                    inputs["events"]["additive"], self.event_params["additive"])
            if "multiplicative" in inputs["events"].keys():
                multiplicative_components += self.event_effects(
                    inputs["events"]["multiplicative"], self.event_params["multiplicative"])
>>>>>>> 0b742149

        if 'regressors' in inputs:
            if "additive" in inputs["regressors"].keys():
                additive_components += self.scalar_features_effects(
                    inputs["regressors"]["additive"], self.regressor_params["additive"])
            if "multiplicative" in inputs["regressors"].keys():
                multiplicative_components += self.scalar_features_effects(
                    inputs["regressors"]["multiplicative"], self.regressor_params["multiplicative"])

        out = trend + trend * multiplicative_components + additive_components

        return out

    def compute_components(self, inputs):
        """This method returns the values of each model component.

        Time input is required. Minimum model setup is a linear trend.
        Args:
            inputs (dict):
                time (torch tensor float): normalized time
                    dims: (batch, n_forecasts)
                lags (torch tensor, float): previous times series values.
                    dims: (batch, n_lags)
                seasonalities (dict(torch tensor, float)): dict of named seasonalities (keys) with their features (values)
                    dims of each dict value: (batch, n_forecasts, n_features)
                covariates (dict(torch tensor, float)): dict of named covariates (keys) with their features (values)
                    dims of each dict value: (batch, n_lags)
                events (torch tensor, float): all event features
                    dims: (batch, n_forecasts, n_features)
        Returns:
            dict of forecast_component: value
                with elements of dims (batch, n_forecasts)
        """
        components = {
            'trend': self.trend(t=inputs['time']),
        }
        if 'seasonalities' in inputs:
            for name, features in inputs['seasonalities'].items():
                components['season_{}'.format(name)] = self.seasonality(features=features, name=name)
        if "lags" in inputs:
            assert self.n_lags >= 1
            components['ar'] = self.auto_regression(lags=inputs['lags'])
        if "covariates" in inputs:
            for name, lags in inputs['covariates'].items():
                components['lagged_regressor_{}'.format(name)] = self.covariate(lags=lags, name=name)
        if "events" in inputs:
<<<<<<< HEAD
            if 'additive_events' in inputs["events"].keys():
                components['events_additive'] = self.scalar_features_effects(features=inputs["events"]["additive_events"],
                                                                             params=self.event_params["additive_event_params"])
            if 'multiplicative_events' in inputs["events"].keys():
                components['events_multiplicative'] = self.scalar_features_effects(features=inputs["events"]["multiplicative_events"],
                                                                                   params=self.event_params["multiplicative_event_params"])
=======
            if 'additive' in inputs["events"].keys():
                components['events_additive'] = self.event_effects(features=inputs["events"]["additive"],
                                                               params=self.event_params["additive"])
            if 'multiplicative' in inputs["events"].keys():
                components['events_multiplicative'] = self.event_effects(features=inputs["events"]["multiplicative"],
                                                                     params=self.event_params["multiplicative"])
>>>>>>> 0b742149
            for event, configs in self.events_dims.items():
                mode = configs["mode"]
                indices = configs["event_indices"]
                if mode == "additive":
                    features = inputs["events"]["additive"]
                    params = self.event_params["additive"]
                else:
<<<<<<< HEAD
                    features = inputs["events"]["multiplicative_events"]
                    params = self.event_params["multiplicative_event_params"]
                components['event_{}'.format(event)] = self.scalar_features_effects(features=features, params=params, indices=indices)
        if "regressors" in inputs:
            if 'additive' in inputs["regressors"].keys():
                components['future_regressors_additive'] = self.scalar_features_effects(features=inputs["regressors"]["additive"],
                                                                                 params=self.regressor_params["additive"])
            if 'multiplicative' in inputs["regressors"].keys():
                components['future_regressors_multiplicative'] = self.scalar_features_effects(features=inputs["regressors"]["multiplicative"],
                                                                                       params=self.regressor_params["multiplicative"])
            for regressor, configs in self.regressors_dims.items():
                mode = configs["mode"]
                index = []
                index.append(configs["regressor_index"])
                if mode == "additive":
                    features = inputs["regressors"]["additive"]
                    params = self.regressor_params["additive"]
                else:
                    features = inputs["regressors"]["multiplicative"]
                    params = self.regressor_params["multiplicative"]
                components['future_regressor_{}'.format(regressor)] = self.scalar_features_effects(features=features, params=params, indices=index)
=======
                    features = inputs["events"]["multiplicative"]
                    params = self.event_params["multiplicative"]
                components['event_{}'.format(event)] = self.event_effects(features=features, params=params, indices=indices)
>>>>>>> 0b742149
        return components

class FlatNet(nn.Module):
    '''
    Linear regression fun
    '''

    def __init__(self, d_inputs, d_outputs):
        # Perform initialization of the pytorch superclass
        super(FlatNet, self).__init__()
        # if self.num_hidden_layers == 0:
        #     self.ar_net = nn.Linear(n_lags, n_forecasts, bias=False)
        #     nn.init.kaiming_normal_(self.ar_net.weight, mode='fan_in')
        # else:
        self.layers = nn.Sequential(
            nn.Linear(d_inputs, d_outputs),
        )
        nn.init.kaiming_normal_(self.layers[0].weight, mode='fan_in')

    def forward(self, x):
        return self.layers(x)

    @property
    def ar_weights(self):
        return self.model.layers[0].weight


class DeepNet(nn.Module):
    '''
    A simple, general purpose, fully connected network
    '''
    def __init__(self, d_inputs, d_outputs, d_hidden=32, num_hidden_layers=0):
        # Perform initialization of the pytorch superclass
        super(DeepNet, self).__init__()
        self.layers = nn.ModuleList()
        for i in range(num_hidden_layers):
            self.layers.append(nn.Linear(d_inputs, d_hidden, bias=True))
            d_inputs = d_hidden
        self.layers.append(nn.Linear(d_inputs, d_outputs, bias=True))
        for lay in self.layers:
            nn.init.kaiming_normal_(lay.weight, mode='fan_in')

    def forward(self, x):
        '''
        This method defines the network layering and activation functions
        '''
        activation = nn.functional.relu
        for i in range(len(self.layers)):
            if i > 0: x = activation(x)
            x = self.layers[i](x)
        return x

    @property
    def ar_weights(self):
        return self.layers[0].weight<|MERGE_RESOLUTION|>--- conflicted
+++ resolved
@@ -451,21 +451,12 @@
         # else: assert self.season_dims is None
 
         if 'events' in inputs:
-<<<<<<< HEAD
-            if "additive_events" in inputs["events"].keys():
+            if "additive" in inputs["events"].keys():
                 additive_components += self.scalar_features_effects(
-                    inputs["events"]["additive_events"], self.event_params["additive_event_params"])
-            if "multiplicative_events" in inputs["events"].keys():
-                multiplicative_components += self.scalar_features_effects(
-                    inputs["events"]["multiplicative_events"], self.event_params["multiplicative_event_params"])
-=======
-            if "additive" in inputs["events"].keys():
-                additive_components += self.event_effects(
                     inputs["events"]["additive"], self.event_params["additive"])
             if "multiplicative" in inputs["events"].keys():
-                multiplicative_components += self.event_effects(
+                multiplicative_components += self.scalar_features_effects(
                     inputs["events"]["multiplicative"], self.event_params["multiplicative"])
->>>>>>> 0b742149
 
         if 'regressors' in inputs:
             if "additive" in inputs["regressors"].keys():
@@ -512,21 +503,12 @@
             for name, lags in inputs['covariates'].items():
                 components['lagged_regressor_{}'.format(name)] = self.covariate(lags=lags, name=name)
         if "events" in inputs:
-<<<<<<< HEAD
-            if 'additive_events' in inputs["events"].keys():
-                components['events_additive'] = self.scalar_features_effects(features=inputs["events"]["additive_events"],
-                                                                             params=self.event_params["additive_event_params"])
-            if 'multiplicative_events' in inputs["events"].keys():
-                components['events_multiplicative'] = self.scalar_features_effects(features=inputs["events"]["multiplicative_events"],
-                                                                                   params=self.event_params["multiplicative_event_params"])
-=======
             if 'additive' in inputs["events"].keys():
-                components['events_additive'] = self.event_effects(features=inputs["events"]["additive"],
+                components['events_additive'] = self.scalar_features_effects(features=inputs["events"]["additive"],
                                                                params=self.event_params["additive"])
             if 'multiplicative' in inputs["events"].keys():
-                components['events_multiplicative'] = self.event_effects(features=inputs["events"]["multiplicative"],
+                components['events_multiplicative'] = self.scalar_features_effects(features=inputs["events"]["multiplicative"],
                                                                      params=self.event_params["multiplicative"])
->>>>>>> 0b742149
             for event, configs in self.events_dims.items():
                 mode = configs["mode"]
                 indices = configs["event_indices"]
@@ -534,9 +516,8 @@
                     features = inputs["events"]["additive"]
                     params = self.event_params["additive"]
                 else:
-<<<<<<< HEAD
-                    features = inputs["events"]["multiplicative_events"]
-                    params = self.event_params["multiplicative_event_params"]
+                    features = inputs["events"]["multiplicative"]
+                    params = self.event_params["multiplicative"]
                 components['event_{}'.format(event)] = self.scalar_features_effects(features=features, params=params, indices=indices)
         if "regressors" in inputs:
             if 'additive' in inputs["regressors"].keys():
@@ -556,11 +537,6 @@
                     features = inputs["regressors"]["multiplicative"]
                     params = self.regressor_params["multiplicative"]
                 components['future_regressor_{}'.format(regressor)] = self.scalar_features_effects(features=features, params=params, indices=index)
-=======
-                    features = inputs["events"]["multiplicative"]
-                    params = self.event_params["multiplicative"]
-                components['event_{}'.format(event)] = self.event_effects(features=features, params=params, indices=indices)
->>>>>>> 0b742149
         return components
 
 class FlatNet(nn.Module):
